#!/usr/bin/python

"""
TTools Step 2: Measure Channel Widths

This script will measure the channel width and distance to the right and left banks 90 degrees perpendicular
to the stream aspect at each stream node. If there isn't a channel bank polyline 90 degrees perpendicular to the stream
aspect, the script will return the distance to the nearest edge. Output distances are in meters.

REQUIREMENTS
TTools steps 1 must be run before Step 2.
ESRI ArcPro
Python 3.7+

INPUT VARIABLES
0: nodes_fc:
Path to the TTools point feature class.

1: rb_fc
The right bank feature class. The right bank is on the right looking downstream.

2: lb_fc
The left bank feature class. The left bank is on the left looking downstream.

3: overwrite_data:
True/False flag if existing data in nodes_fc can be overwritten.

OUTPUTS
0. nodes_fc:
New fields listed below are added into nodes_fc.
CHANWIDTH: distance in meters between left and right banks.
LEFT: distance in meters from the stream node to the closest edge of the left bank feature 90 degrees
perpendicular to teh stream aspect.
RIGHT: distance in meters from the stream ode to the closest edge of the right bank feature 90 degrees
perpendicular to teh stream aspect.
"""
# Import system modules
import sys
import gc
import time
import traceback
from datetime import timedelta
import arcpy
from arcpy import env
from math import ceil
from collections import defaultdict

# ----------------------------------------------------------------------
# Start input variables
nodes_fc = r"C:\workspace\ttools_tests\TTools_py39\jc_test_py39.gdb\jc_stream_nodes_py39"
rb_fc = r"C:\workspace\ttools_tests\JohnsonCreek.gdb\jc_rightbank"
lb_fc = r"C:\workspace\ttools_tests\JohnsonCreek.gdb\jc_leftbank"
overwrite_data = True
# End input variables
# ----------------------------------------------------------------------

# Future Updates
# eliminate arcpy and use gdal for reading/writing feature class data

def nested_dict():
    """Build a nested dictionary"""
    return defaultdict(nested_dict)

def read_nodes_fc(nodes_fc, overwrite_data, addFields):
    """Reads the input point feature class and returns the STREAM_ID, NODE_ID, and X/Y coordinates as a nested dictionary"""
    nodeDict = nested_dict()
    incursorFields = ["STREAM_ID", "NODE_ID", "STREAM_KM", "ASPECT", "SHAPE@X", "SHAPE@Y"]

    # Get a list of existing fields
    existingFields = []
    for f in arcpy.ListFields(nodes_fc):
        existingFields.append(f.name)

    # Check to see if the 1st field exists if yes add it.
    if overwrite_data is False and (addFields[0] in existingFields) is True:
        incursorFields.append(addFields[0])
    else:
        overwrite_data = True

    # Determine input point spatial units
    proj_nodes = arcpy.Describe(nodes_fc).spatialReference

    with arcpy.da.SearchCursor(nodes_fc, incursorFields, "", proj_nodes) as Inrows:
        if overwrite_data is True:
            for row in Inrows:
                nodeDict[row[0]][row[1]]["STREAM_KM"] = row[2]
                nodeDict[row[0]][row[1]]["ASPECT"] = row[3]
                nodeDict[row[0]][row[1]]["POINT_X"] = row[4]
                nodeDict[row[0]][row[1]]["POINT_Y"] = row[5]
        else:
            for row in Inrows:
                # if the data is null or zero (0 = default for shapefile),
                # it is retrieved and will be overwritten.
                if row[6] is None or row[6] == 0 or row[6] < -9998:
                    nodeDict[row[0]][row[1]]["STREAM_KM"] = row[2]
                    nodeDict[row[0]][row[1]]["ASPECT"] = row[3]
                    nodeDict[row[0]][row[1]]["POINT_X"] = row[4]
                    nodeDict[row[0]][row[1]]["POINT_Y"] = row[5]
    if len(nodeDict) == 0:
        sys.exit("The fields checked in the input point feature class " +
                 "have existing data. There is nothing to process. Exiting")

    return (nodeDict)

def to_meters_con(inFeature):
    """Returns the conversion factor to get from the
    input spatial units to meters"""
    try:
        con_to_m = arcpy.Describe(inFeature).SpatialReference.metersPerUnit
    except:
        arcpy.AddError("{0} has a coordinate system that ".format(inFeature) +
                       "is not projected or not recognized. Use a " +
                       "projected coordinate system preferably in linear " +
                       "units of feet or meters.")
        sys.exit("Coordinate system is not projected or not recognized. " +
                 "Use a projected coordinate system, preferably in " +
                 "linear units of feet or meters.")
    return con_to_m

def read_polyline_geometry(polyline_fc, proj_polyline):
    """Reads an input polyline into an arcpy polyline geometry object"""
    poly_list = []
    # Get the x and y of each vertex in the polyline and save
    # it as a list.
    for row in arcpy.da.SearchCursor(polyline_fc, ["SHAPE@"]):
        for part in row[0]:
            for pnt in part:
                poly_list.append(arcpy.Point(pnt.X, pnt.Y))
    poly_array = arcpy.Array(poly_list)
    # put it into a geometry object.
    poly_geom = arcpy.Polyline(poly_array, proj_polyline)
    del row
    return (poly_geom)

def calc_channel_width(node_geom, bank_geom, aspect, line_dis, proj_nodes):
    pt1 = node_geom.pointFromAngleAndDistance(aspect, line_dis, "PLANAR")
    line = arcpy.Polyline(arcpy.Array([node_geom.centroid, pt1.centroid]), proj_nodes)
    pt2 = line.intersect(bank_geom, 1)

<<<<<<< HEAD
    if pt2.centroid:
        to_bank_distance = node_geom.distanceTo(pt2)
    else:
        # No intersection = no bank 90 deg from aspect
        # Find the minimum distance to bank, regardless of the angle
        near_distance = bank_geom.queryPointAndDistance(node_geom.centroid)
        to_bank_distance = near_distance[2]
=======
    # allows us to rotate the line without touching the original aspect
    aspect_attempt = aspect

    # helps us choose which distance to return at the end of the function
    aspect_switch = False

    # if there's no intersection enter this loop
    if not pt2.centroid:

        # turn on the rotation switch to return the correct distance
        aspect_switch = True

        # generated line never intersected the right bank or left bank
        while not pt2.centroid:
            # ...first we try decrementing and getting that distance
            aspect_attempt = aspect_attempt - 1
            if aspect_attempt < 0:
                aspect_attempt = aspect_attempt + 360
            pt1 = node_geom.pointFromAngleAndDistance(aspect_attempt, line_dis, "PLANAR")
            line = arcpy.Polyline(arcpy.Array([node_geom.centroid, pt1.centroid]), proj_nodes)
            pt2 = line.intersect(bank_geom, 1)
        to_bank_distance_1 = node_geom.distanceTo(pt2)
        del pt2
        pt1 = node_geom.pointFromAngleAndDistance(aspect, line_dis, "PLANAR")
        line = arcpy.Polyline(arcpy.Array([node_geom.centroid, pt1.centroid]), proj_nodes)
        pt2 = line.intersect(bank_geom, 1)
        aspect_attempt = aspect
        while not pt2.centroid:
            # reset and try incrementing the angle (moving clockwise)
            aspect_attempt = aspect_attempt + 1
            if aspect_attempt < 360:
                aspect_attempt = aspect_attempt - 360
            pt1 = node_geom.pointFromAngleAndDistance(aspect_attempt, line_dis, "PLANAR")
            line = arcpy.Polyline(arcpy.Array([node_geom.centroid, pt1.centroid]), proj_nodes)
            pt2 = line.intersect(bank_geom, 1)
        to_bank_distance_2 = node_geom.distanceTo(pt2)

    if not aspect_switch:
        # if we didn't have to rotate and increment the aspect, just report out the distance
        to_bank_distance = node_geom.distanceTo(pt2)
    else:
        # if we had to rotate, compare the two distances and take the lesser
        to_bank_distance = min(to_bank_distance_1,
                               to_bank_distance_2)
>>>>>>> 781c6e16

    return (to_bank_distance)

def update_nodes_fc(nodeDict, nodes_fc, addFields):
    """Updates the input point feature class with
    data from the nodes dictionary"""
    print("Updating input point feature class")

    # Get a list of existing fields
    existingFields = []
    for f in arcpy.ListFields(nodes_fc):
        existingFields.append(f.name)

    # Check to see if the field exists and add it if not
    for f in addFields:
        if (f in existingFields) is False:
            arcpy.AddField_management(nodes_fc, f, "DOUBLE", "", "", "",
                                      "", "NULLABLE", "NON_REQUIRED")

    with arcpy.da.UpdateCursor(nodes_fc, ["STREAM_ID", "NODE_ID"] +
                                         addFields) as cursor:
        for row in cursor:
            for f, field in enumerate(addFields):
                streamID = row[0]
                nodeID = row[1]
                row[f + 2] = nodeDict[streamID][nodeID][field]
                cursor.updateRow(row)

# enable garbage collection
gc.enable()

try:
    print("Step 2: Measure Channel Width")

    # keeping track of time
    startTime = time.time()

    # Check if the output exists
    if not arcpy.Exists(nodes_fc):
        arcpy.AddError("\nThis output does not exist: \n" +
                       "{0}\n".format(nodes_fc))
        sys.exit("This output does not exist: \n" +
                 "{0}\n".format(nodes_fc))

    if overwrite_data is True:
        env.overwriteOutput = True
    else:
        env.overwriteOutput = False

    # Determine input spatial units
    proj_nodes = arcpy.Describe(nodes_fc).spatialReference
    proj_rb = arcpy.Describe(rb_fc).spatialReference
    proj_lb = arcpy.Describe(lb_fc).spatialReference

    # Check to make sure the rb_fc/lb_fc and input points are
    # in the same projection.
    if proj_nodes.name != proj_rb.name:
        arcpy.AddError("{0} and {1} do not have ".format(nodes_fc, rb_fc) +
                       "the same projection. Please reproject your data.")
        sys.exit("Input points and right bank feature class do not have " +
                 "the same projection. Please reproject your data.")

    if proj_nodes.name != proj_lb.name:
        arcpy.AddError("{0} and {1} do not have ".format(nodes_fc, lb_fc) +
                       "the same projection. Please reproject your data.")
        sys.exit("Input points and left bank feature class do not have " +
                 "the same projection. Please reproject your data.")

    con_to_m = to_meters_con(nodes_fc)

    # distance in the spatial units of nodes_fc to look for the right or left bank
    # 5000 meters should be long enough
    out_dis = 5000 * 1 / con_to_m

    addFields = ["CHANWIDTH", "LEFT", "RIGHT"]

    # Read the feature class data into a nested dictionary
    nodeDict = read_nodes_fc(nodes_fc, overwrite_data, addFields)

    # Read each of the bank polylines into geometry objects
    rb_geom = read_polyline_geometry(rb_fc, proj_rb)
    lb_geom = read_polyline_geometry(lb_fc, proj_lb)

    for n, streamID in enumerate(nodeDict):
        print("Processing stream {0} of {1}".format(n + 1, len(nodeDict)))

        for nodeID in nodeDict[streamID]:
            node_x = float(nodeDict[streamID][nodeID]["POINT_X"])
            node_y = float(nodeDict[streamID][nodeID]["POINT_Y"])
            aspect = float(nodeDict[streamID][nodeID]["ASPECT"])
            node_geom = arcpy.PointGeometry(arcpy.Point(node_x, node_y), proj_nodes)

            # calculate right and left transect directions in degrees
            dir_lb = aspect - 90
            dir_rb = aspect + 90

            if dir_lb < 0:
                dir_lb = dir_lb + 360

            if dir_rb > 360:
                dir_rb = dir_rb - 360

            lb_distance = calc_channel_width(node_geom, lb_geom, dir_lb, out_dis, proj_nodes)
            rb_distance = calc_channel_width(node_geom, rb_geom, dir_rb, out_dis, proj_nodes)

            if lb_distance is None:
                print(f"Warning: There is not a left bank polyline 90 degrees perpendicular to the aspect at Node ID {nodeID}.")
                lb_distance = 0.0

            if rb_distance is None:
                print(f"Warning: There is not a right bank polyline 90 degrees perpendicular to the aspect at Node ID {nodeID}.")
                rb_distance = 0.0

            nodeDict[streamID][nodeID]["CHANWIDTH"] = (lb_distance + rb_distance) * con_to_m
            nodeDict[streamID][nodeID]["LEFT"] = lb_distance * con_to_m
            nodeDict[streamID][nodeID]["RIGHT"] = rb_distance * con_to_m
            
    update_nodes_fc(nodeDict, nodes_fc, addFields)
    
    gc.collect()

    endTime = time.time()
    elapsedmin = ceil(((endTime - startTime) / 60) * 10) / 10
    mspernode = timedelta(seconds=(endTime - startTime) / (n + 1)).microseconds
    print("Process Complete in {0} minutes. {1} microseconds per node".format(elapsedmin, mspernode))
    # arcpy.AddMessage("Process Complete in %s minutes. %s microseconds per node" % (elapsedmin, mspernode))

# For arctool errors
except arcpy.ExecuteError:
    msgs = arcpy.GetMessages(2)
    # arcpy.AddError(msgs)
    print(msgs)

# For other errors
except:
    tbinfo = traceback.format_exc()

    pymsg = "PYTHON ERRORS:\n" + tbinfo + "\nError Info:\n" + str(sys.exc_info()[1])
    msgs = "ArcPy ERRORS:\n" + arcpy.GetMessages(2) + "\n"

    # arcpy.AddError(pymsg)
    # arcpy.AddError(msgs)

    print(pymsg)
    print(msgs)<|MERGE_RESOLUTION|>--- conflicted
+++ resolved
@@ -136,8 +136,7 @@
     pt1 = node_geom.pointFromAngleAndDistance(aspect, line_dis, "PLANAR")
     line = arcpy.Polyline(arcpy.Array([node_geom.centroid, pt1.centroid]), proj_nodes)
     pt2 = line.intersect(bank_geom, 1)
-
-<<<<<<< HEAD
+    
     if pt2.centroid:
         to_bank_distance = node_geom.distanceTo(pt2)
     else:
@@ -145,52 +144,6 @@
         # Find the minimum distance to bank, regardless of the angle
         near_distance = bank_geom.queryPointAndDistance(node_geom.centroid)
         to_bank_distance = near_distance[2]
-=======
-    # allows us to rotate the line without touching the original aspect
-    aspect_attempt = aspect
-
-    # helps us choose which distance to return at the end of the function
-    aspect_switch = False
-
-    # if there's no intersection enter this loop
-    if not pt2.centroid:
-
-        # turn on the rotation switch to return the correct distance
-        aspect_switch = True
-
-        # generated line never intersected the right bank or left bank
-        while not pt2.centroid:
-            # ...first we try decrementing and getting that distance
-            aspect_attempt = aspect_attempt - 1
-            if aspect_attempt < 0:
-                aspect_attempt = aspect_attempt + 360
-            pt1 = node_geom.pointFromAngleAndDistance(aspect_attempt, line_dis, "PLANAR")
-            line = arcpy.Polyline(arcpy.Array([node_geom.centroid, pt1.centroid]), proj_nodes)
-            pt2 = line.intersect(bank_geom, 1)
-        to_bank_distance_1 = node_geom.distanceTo(pt2)
-        del pt2
-        pt1 = node_geom.pointFromAngleAndDistance(aspect, line_dis, "PLANAR")
-        line = arcpy.Polyline(arcpy.Array([node_geom.centroid, pt1.centroid]), proj_nodes)
-        pt2 = line.intersect(bank_geom, 1)
-        aspect_attempt = aspect
-        while not pt2.centroid:
-            # reset and try incrementing the angle (moving clockwise)
-            aspect_attempt = aspect_attempt + 1
-            if aspect_attempt < 360:
-                aspect_attempt = aspect_attempt - 360
-            pt1 = node_geom.pointFromAngleAndDistance(aspect_attempt, line_dis, "PLANAR")
-            line = arcpy.Polyline(arcpy.Array([node_geom.centroid, pt1.centroid]), proj_nodes)
-            pt2 = line.intersect(bank_geom, 1)
-        to_bank_distance_2 = node_geom.distanceTo(pt2)
-
-    if not aspect_switch:
-        # if we didn't have to rotate and increment the aspect, just report out the distance
-        to_bank_distance = node_geom.distanceTo(pt2)
-    else:
-        # if we had to rotate, compare the two distances and take the lesser
-        to_bank_distance = min(to_bank_distance_1,
-                               to_bank_distance_2)
->>>>>>> 781c6e16
 
     return (to_bank_distance)
 
