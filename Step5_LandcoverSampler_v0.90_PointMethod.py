--- conflicted
+++ resolved
@@ -143,12 +143,7 @@
 	def tree(): return defaultdict(tree)
 	
 	i=0
-<<<<<<< HEAD
-	NODES = tree()	
-=======
 	NODES = tree()
-	
->>>>>>> 5a129017
 	type2 = type + ['SAMPLE_X','SAMPLE_Y']
 	for l in length:
 		for a in azimuths:
@@ -180,15 +175,10 @@
 					
 					DATA['SAMPLE_X'][i] = _X_
 					DATA['SAMPLE_Y'][i] = _Y_
-<<<<<<< HEAD
-					NODES[length[l]][azimuths[a]][z]['SAMPLE_X'] = _X_
-					NODES[length[l]][azimuths[a]][z]['SAMPLE_Y'] = _Y_
-					xypoint = str(_X_) + " " + str(_Y_) # string requirements for GetCellValue
-=======
+
 					NODES[length[l]][a][z]['SAMPLE_X'] = _X_
 					NODES[length[l]][a][z]['SAMPLE_Y'] = _Y_
 					xypoint = str(_X_) + " " + str(_Y_) # string requiremetns for GetCellValue
->>>>>>> 5a129017
 					
 					# Sample the point value from the raster
 					if t == "ELE":
